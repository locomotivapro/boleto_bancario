module BoletoBancario
<<<<<<< HEAD
=======
  # @version '0.0.1'
>>>>>>> 3bbe354e
  VERSION = '0.0.2.beta'
end<|MERGE_RESOLUTION|>--- conflicted
+++ resolved
@@ -1,7 +1,4 @@
 module BoletoBancario
-<<<<<<< HEAD
-=======
   # @version '0.0.1'
->>>>>>> 3bbe354e
   VERSION = '0.0.2.beta'
 end